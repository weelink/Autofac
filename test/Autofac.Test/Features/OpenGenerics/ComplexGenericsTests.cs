﻿using System;
using System.Collections.Generic;
using System.Linq;
using System.Reflection;
using Autofac.Core.Registration;
using Xunit;

namespace Autofac.Test.Features.OpenGenerics
{
    public class ComplexGenericsTests
    {
        public interface I1<T>
        {
        }

        public interface I2<T>
        {
        }

        public interface IConstrainedConstraint<T>
            where T : IEquatable<int>
        {
        }

        public interface IConstrainedConstraintWithAddedArgument<T1, T2> : IConstrainedConstraint<T2>
            where T2 : IEquatable<int>
        {
        }

        public interface IConstrainedConstraintWithOnlyAddedArgument<T1> : IConstrainedConstraintWithAddedArgument<T1, int>
        {
        }

        public interface IConstraint<T>
        {
        }

        public interface IConstraintWithAddedArgument<T2, T1> : IConstraint<T1>
        {
        }

        public interface IDouble<T2, T3>
        {
        }

        public interface IDoubleGenericWithInModifier<in T1, T2>
        {
        }

        public interface INested<T>
        {
        }

        public interface INested<T, TD>
        {
        }

        public interface IOtherSimpleInterface
        {
        }

        public interface ISimpleInterface
        {
        }

        public interface ISingle<T> : IDouble<T, int>
        {
        }

        public interface ISingleGeneric<T>
        {
        }

        public interface ISingleGenericWithInModifier<in T>
        {
        }

        public interface ISingleGenericWithOutModifier<out T>
        {
        }

        [Fact]
        public void CanResolveByGenericInterface()
        {
            var builder = new ContainerBuilder();

            builder.RegisterGeneric(typeof(CompanyA.CompositeValidator<>)).As(typeof(CompanyA.IValidator<>));

            var container = builder.Build();

            var validator = container.Resolve<CompanyA.IValidator<int>>();
            Assert.IsType<CompanyA.CompositeValidator<int>>(validator);
        }

        [Fact]
        public void CanResolveComponentUsingInterfaceWhenConstraintAndClassUseNestedInterfaces()
        {
            var builder = new ContainerBuilder();

            builder.RegisterGeneric(typeof(CNestedConstrainted<,>))
                .As(typeof(IDoubleGenericWithInModifier<,>));

            builder.RegisterGeneric(typeof(COtherNestedConstrainted<,>))
                .As(typeof(IDoubleGenericWithInModifier<,>));

            var container = builder.Build();

            // These simple concrete implementations lookup which were failing as per issue #794
            Assert.True(container.IsRegistered<IDoubleGenericWithInModifier<int, ISingleGenericWithOutModifier<CSimple>>>());
            Assert.True(container.IsRegistered<IDoubleGenericWithInModifier<int, ISingleGenericWithOutModifier<COther>>>());

            // These a little bit more complex concrete implementations lookup were failing as well as per issue #794
            Assert.True(container.IsRegistered<IDoubleGenericWithInModifier<ISingleGeneric<ISingleGenericWithOutModifier<CSimple>>, ISingleGenericWithOutModifier<CSimple>>>());
            Assert.True(container.IsRegistered<IDoubleGenericWithInModifier<ISingleGeneric<ISingleGenericWithOutModifier<COther>>, ISingleGenericWithOutModifier<COther>>>());

            // These should resolve, but per issue #794 exceptions were thrown
            container.Resolve<IDoubleGenericWithInModifier<ISingleGeneric<ISingleGenericWithOutModifier<CSimple>>, ISingleGenericWithOutModifier<CSimple>>>();
            container.Resolve<IDoubleGenericWithInModifier<ISingleGeneric<ISingleGenericWithOutModifier<CSimple>>, ISingleGenericWithOutModifier<COther>>>();
        }

        [Fact]
        public void CanResolveComponentWhenConstrainedArgumentIsGenericTypeWithMoreArgumentsThanGenericConstraint()
        {
            var builder = new ContainerBuilder();

            builder.RegisterGeneric(typeof(Constrained<,>));

            var container = builder.Build();

            Assert.True(container.IsRegistered<Constrained<int, IConstraintWithAddedArgument<string, int>>>());
        }

        [Fact]
        public void CanResolveComponentWhenConstraintsAreNested()
        {
            var builder = new ContainerBuilder();

            builder.RegisterGeneric(typeof(MultiConstrained<,>));

            var container = builder.Build();

            Assert.True(container.IsRegistered<MultiConstrained<int, IConstrainedConstraintWithOnlyAddedArgument<string>>>());
        }

        [Fact]
        public void CanResolveComponentWhenGenericParameterIsConstrainedWithOtherGenericParameter()
        {
            var builder = new ContainerBuilder();

            builder.RegisterGeneric(typeof(ConstrainedWithGenericParameter<,>));

            var container = builder.Build();

            Assert.True(container.IsRegistered<ConstrainedWithGenericParameter<int, object>>());
        }

        [Fact]
        public void CanResolveComponentWhenItInheritsFromTheSameGenericInterfaceTwice()
        {
            var builder = new ContainerBuilder();

            builder.RegisterGeneric(typeof(CDoubleInheritGeneric<>)).As(typeof(ISingleGenericWithInModifier<>));

            var container = builder.Build();

            // These should resolve because it inherits from ISingleGenericWithInModifier with both as nested generic arguments
            Assert.True(container.IsRegistered<ISingleGenericWithInModifier<ISingleGeneric<int>>>());
            Assert.True(container.IsRegistered<ISingleGenericWithInModifier<CGeneric<int>>>());
            Assert.True(container.IsRegistered<ISingleGenericWithInModifier<ISingleGeneric<CSimple>>>());
            Assert.True(container.IsRegistered<ISingleGenericWithInModifier<CGeneric<CSimple>>>());

            // These should not resolve because they do not match the above pattern
            Assert.False(container.IsRegistered<ISingleGenericWithInModifier<int>>());
            Assert.False(container.IsRegistered<ISingleGenericWithInModifier<ISingleGenericWithOutModifier<int>>>());
            Assert.False(container.IsRegistered<ISingleGenericWithInModifier<ISingleGenericWithOutModifier<CSimple>>>());
        }

        [Fact]
        public void CanResolveComponentWithNestedConstraintViaInterface()
        {
            var builder = new ContainerBuilder();

            builder.RegisterGeneric(typeof(Constrained<,>));

            var container = builder.Build();

            Assert.True(container.IsRegistered<Constrained<int, IConstraint<int>>>());
        }

        [Fact]
        public void CanResolveComponentWithNestedEnumerableConstraint()
        {
            // Issue #972
            var builder = new ContainerBuilder();
            builder.RegisterGeneric(typeof(CollectionConstrainedByClass<,>));
            var container = builder.Build();
            Assert.True(typeof(ConstraintClass<IEnumerable<string>>).IsAssignableFrom(typeof(CollectionOfStrings)));
            Assert.IsType<CollectionConstrainedByClass<string, CollectionOfStrings>>(container.Resolve<CollectionConstrainedByClass<string, CollectionOfStrings>>());
        }

        [Fact]
        public void CanResolveConcreteTypesThatReorderImplementedInterfaceParameters()
        {
            var cb = new ContainerBuilder();
            cb.RegisterGeneric(typeof(CReversed<,>));
            var container = cb.Build();

            var self = container.Resolve<CReversed<int, string>>();
            Assert.IsType<CReversed<int, string>>(self);
        }

        [Fact]
        public void CanResolveImplementationsWhereTypeParametersAreReordered()
        {
            var cb = new ContainerBuilder();
            cb.RegisterGeneric(typeof(CReversed<,>)).As(typeof(IDouble<,>));
            var container = cb.Build();

            var repl = container.Resolve<IDouble<int, string>>();
            Assert.IsType<CReversed<string, int>>(repl);
        }

        [Fact]
        public void GenericArgumentArityDifference()
        {
            // Issue #688
            var builder = new ContainerBuilder();
            builder.RegisterGeneric(typeof(CDerivedSingle<>)).AsImplementedInterfaces();
            var container = builder.Build();
            Assert.IsType<CDerivedSingle<double>>(container.Resolve<ISingle<double>>());
            Assert.IsType<CDerivedSingle<double>>(container.Resolve<IDouble<double, int>>());
        }

        [Fact]
        public void MultipleServicesOnAnOpenGenericType_ShareTheSameRegistration()
        {
            var builder = new ContainerBuilder();
            builder.RegisterGeneric(typeof(C<>)).As(typeof(I1<>), typeof(I2<>));
            var container = builder.Build();
            container.Resolve<I1<int>>();
            var count = container.ComponentRegistry.Registrations.Count();
            container.Resolve<I2<int>>();
            Assert.Equal(count, container.ComponentRegistry.Registrations.Count());
        }

        [Fact]
        public void NestedGenericClassesCanBeResolved()
        {
            var cb = new ContainerBuilder();
            cb.RegisterGeneric(typeof(CNestedDerived<>)).As(typeof(CNested<>));
            var container = cb.Build();

            var nest = container.Resolve<CNested<Wrapper<string>>>();
            Assert.IsType<CNestedDerived<Wrapper<string>>>(nest);
        }

        [Fact]
        public void NestedGenericInterfacesCanBeResolved()
        {
            var cb = new ContainerBuilder();
            cb.RegisterGeneric(typeof(CNested<>)).As(typeof(INested<>));
            var container = cb.Build();

            var nest = container.Resolve<INested<Wrapper<string>>>();
            Assert.IsType<CNested<string>>(nest);
        }

        [Fact]
        public void TestNestingAndReversingSimplification()
        {
            var cb = new ContainerBuilder();
            cb.RegisterGeneric(typeof(CNestedDerivedReversed<,>)).As(typeof(IDouble<,>));
            var container = cb.Build();

            var compl = container.Resolve<IDouble<int, INested<Wrapper<string>>>>();
            Assert.IsType<CNestedDerivedReversed<string, int>>(compl);
        }

        [Fact]
        public void TestReversingWithoutNesting()
        {
            var cb = new ContainerBuilder();
            cb.RegisterGeneric(typeof(CReversed<,>)).As(typeof(IDouble<,>));
            var container = cb.Build();

            var compl = container.Resolve<IDouble<int, INested<Wrapper<string>>>>();
            Assert.IsType<CReversed<INested<Wrapper<string>>, int>>(compl);
        }

        [Fact]
        public void TheSamePlaceholderTypeCanAppearMultipleTimesInTheService()
        {
            var cb = new ContainerBuilder();
            cb.RegisterGeneric(typeof(SameTypes<,>)).As(typeof(SameTypes<,>).GetInterfaces());
            var container = cb.Build();

            var compl = container.Resolve<IDouble<int, INested<IDouble<string, int>>>>();
            Assert.IsType<SameTypes<int, string>>(compl);
        }

        [Fact]
        public void TheSamePlaceholderWithThreeGenericParametersTypeCanAppearMultipleTimesInTheService()
        {
            var cb = new ContainerBuilder();
            cb.RegisterGeneric(typeof(SameTypes<,,>)).As(typeof(SameTypes<,,>).GetTypeInfo().ImplementedInterfaces.ToArray());
            var container = cb.Build();

            var compl = container.Resolve<IDouble<INested<string>, INested<IDouble<int, long>>>>();
            Assert.IsType<SameTypes<string, int, long>>(compl);
        }

        [Fact]
        public void WhenTheSameTypeAppearsMultipleTimesInTheImplementationMappingItMustAlsoInTheService()
        {
            var cb = new ContainerBuilder();
            cb.RegisterGeneric(typeof(SameTypes<,>)).As(typeof(SameTypes<,>).GetInterfaces());
            var container = cb.Build();

            Assert.Throws<ComponentNotRegisteredException>(() =>
                container.Resolve<IDouble<decimal, INested<IDouble<string, int>>>>());
        }

        [Fact]
        public void TestSelfReferentialGeneric()
        {
            var cb = new ContainerBuilder();
            cb.RegisterGeneric(typeof(SelfReferenceConsumer<>)).As(typeof(IBaseGeneric<>));
            var container = cb.Build();

            var instance = container.Resolve<IBaseGeneric<DerivedSelfReferencing>>();
        }

        [Fact]
        public void ResolveTypeFromOpenGenericInterfaceTypeParameterIsInterfaceWithConstraint()
        {
            var cb = new ContainerBuilder();
            cb.RegisterGeneric(typeof(CGenericNestedProvider<>)).AsImplementedInterfaces();
            cb.RegisterType<CNestedSimpleInterface>().AsImplementedInterfaces();
            var container = cb.Build();

            var instance = container.Resolve<INested<ISimpleInterface>>();
        }

<<<<<<< HEAD
=======
        [Fact]
        public void CheckGenericTypeIsRegisteredWhenNotSpecifyParameterType()
        {
            // Issue #1040: IsRegistered throws IndexOutOfRangeException for open generic type
            var cb = new ContainerBuilder();
            cb.RegisterGeneric(typeof(C<>));
            var container = cb.Build();

            Assert.False(container.IsRegistered(typeof(C<>)));
        }

>>>>>>> 852cafdc
        private class CNestedSimpleInterface : INested<ISimpleInterface>
        {
        }

        private class CGenericNestedProvider<T> : INested<T>
            where T : CSimpleNoInterface
        {
        }

        private class CSimpleNoInterface
        {
        }

        public class C<T> : I1<T>, I2<T>
        {
        }

        public class CDerivedSingle<T> : ISingle<T>
        {
        }

        public class CDoubleInheritGeneric<T> : ISingleGenericWithInModifier<ISingleGeneric<T>>, ISingleGenericWithInModifier<CGeneric<T>>
        {
        }

        public class CGeneric<T> : ISingleGeneric<T>
        {
        }

        public class CNested<T> : INested<Wrapper<T>>
        {
        }

        public class CNestedConstrainted<T1, T2> : IDoubleGenericWithInModifier<T1, T2>
            where T2 : ISingleGenericWithOutModifier<ISimpleInterface>
        {
        }

        public class CNestedDerived<T> : CNested<T>
        {
        }

        public class CNestedDerivedReversed<TX, TY> : IDouble<TY, INested<Wrapper<TX>>>
        {
        }

        public class CollectionConstrainedByClass<TInput, TCollection>
            where TCollection : ConstraintClass<IEnumerable<TInput>>
        {
        }

        public class CollectionOfStrings : ConstraintClass<IEnumerable<string>>
        {
        }

        public class Constrained<T1, T2>
            where T2 : IConstraint<T1>
        {
        }

        public class ConstrainedWithGenericParameter<T1, T2>
            where T1 : T2
        {
        }

        public class ConstraintClass<T>
        {
        }

        public class COther : IOtherSimpleInterface
        {
        }

        public class COtherNestedConstrainted<T1, T2> : IDoubleGenericWithInModifier<T1, T2>
            where T2 : ISingleGenericWithOutModifier<IOtherSimpleInterface>
        {
        }

        public class CReversed<T2, T1> : IDouble<T1, T2>
        {
        }

        public class CSimple : ISimpleInterface
        {
        }

        public class MultiConstrained<T1, T2>
            where T1 : IEquatable<int>
            where T2 : IConstrainedConstraint<T1>
        {
        }

        public class SameTypes<TA, TB> : IDouble<TA, INested<IDouble<TB, TA>>>
        {
        }

        public class SameTypes<TA, TB, TC> : IDouble<INested<TA>, INested<IDouble<TB, TC>>>
        {
        }

        public class Wrapper<T>
        {
        }

        public interface IBaseGeneric<TDerived>
            where TDerived : BaseGenericImplementation<TDerived>, new()
        {
        }

        public class SelfReferenceConsumer<TSource> : IBaseGeneric<TSource>
            where TSource : BaseGenericImplementation<TSource>, new()
        {
        }

        public abstract class BaseGenericImplementation<TDerived>
        {
        }

        public class DerivedSelfReferencing : BaseGenericImplementation<DerivedSelfReferencing>
        {
        }
    }
}<|MERGE_RESOLUTION|>--- conflicted
+++ resolved
@@ -341,8 +341,6 @@
             var instance = container.Resolve<INested<ISimpleInterface>>();
         }
 
-<<<<<<< HEAD
-=======
         [Fact]
         public void CheckGenericTypeIsRegisteredWhenNotSpecifyParameterType()
         {
@@ -354,7 +352,6 @@
             Assert.False(container.IsRegistered(typeof(C<>)));
         }
 
->>>>>>> 852cafdc
         private class CNestedSimpleInterface : INested<ISimpleInterface>
         {
         }
