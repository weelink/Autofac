﻿// This software is part of the Autofac IoC container
// Copyright © 2011 Autofac Contributors
// https://autofac.org
//
// Permission is hereby granted, free of charge, to any person
// obtaining a copy of this software and associated documentation
// files (the "Software"), to deal in the Software without
// restriction, including without limitation the rights to use,
// copy, modify, merge, publish, distribute, sublicense, and/or sell
// copies of the Software, and to permit persons to whom the
// Software is furnished to do so, subject to the following
// conditions:
//
// The above copyright notice and this permission notice shall be
// included in all copies or substantial portions of the Software.
//
// THE SOFTWARE IS PROVIDED "AS IS", WITHOUT WARRANTY OF ANY KIND,
// EXPRESS OR IMPLIED, INCLUDING BUT NOT LIMITED TO THE WARRANTIES
// OF MERCHANTABILITY, FITNESS FOR A PARTICULAR PURPOSE AND
// NONINFRINGEMENT. IN NO EVENT SHALL THE AUTHORS OR COPYRIGHT
// HOLDERS BE LIABLE FOR ANY CLAIM, DAMAGES OR OTHER LIABILITY,
// WHETHER IN AN ACTION OF CONTRACT, TORT OR OTHERWISE, ARISING
// FROM, OUT OF OR IN CONNECTION WITH THE SOFTWARE OR THE USE OR
// OTHER DEALINGS IN THE SOFTWARE.

using System.Collections.Generic;
<<<<<<< HEAD
=======
using System.Diagnostics;
using System.Diagnostics.CodeAnalysis;
using System.Globalization;
using System.Linq;
using System.Runtime.CompilerServices;
using Autofac.Builder;
using Autofac.Features.Decorators;
>>>>>>> d82bea50
using Autofac.Util;

namespace Autofac.Core.Registration
{
    /// <summary>
    /// Maps services onto the components that provide them.
    /// </summary>
    /// <remarks>
    /// The component registry provides services directly from components,
    /// and also uses <see cref="IRegistrationSource"/> to generate components
    /// on-the-fly or as adapters for other components. A component registry
    /// is normally used through a <see cref="ContainerBuilder"/>, and not
    /// directly by application code.
    /// </remarks>
    internal class ComponentRegistry : Disposable, IComponentRegistry
    {
<<<<<<< HEAD
        private readonly IRegisteredServicesTracker _registeredServicesTracker;
=======
        /// <summary>
        /// Protects instance variables from concurrent access.
        /// </summary>
        private readonly object _synchRoot = new object();

        /// <summary>
        /// External registration sources.
        /// </summary>
        private readonly List<IRegistrationSource> _dynamicRegistrationSources = new List<IRegistrationSource>();

        /// <summary>
        /// All registrations.
        /// </summary>
        private readonly List<IComponentRegistration> _registrations = new List<IComponentRegistration>();

        /// <summary>
        /// Keeps track of the status of registered services.
        /// </summary>
        private readonly ConcurrentDictionary<Service, ServiceRegistrationInfo> _serviceInfo = new ConcurrentDictionary<Service, ServiceRegistrationInfo>();

        private readonly ConcurrentDictionary<IServiceWithType, IReadOnlyList<IComponentRegistration>> _decorators
            = new ConcurrentDictionary<IServiceWithType, IReadOnlyList<IComponentRegistration>>();

        /// <summary>
        /// Initializes a new instance of the <see cref="ComponentRegistry"/> class.
        /// </summary>
        public ComponentRegistry()
            : this(new Dictionary<string, object?>())
        {
        }
>>>>>>> d82bea50

        /// <summary>
        /// Initializes a new instance of the <see cref="ComponentRegistry"/> class.
        /// </summary>
        /// <param name="registeredServicesTracker">The tracker for the registered services.</param>
        /// <param name="properties">The properties used during component registration.</param>
<<<<<<< HEAD
        internal ComponentRegistry(IRegisteredServicesTracker registeredServicesTracker, IDictionary<string, object> properties)
=======
        internal ComponentRegistry(IDictionary<string, object?> properties)
>>>>>>> d82bea50
        {
            Properties = properties;
            _registeredServicesTracker = registeredServicesTracker;
        }

        /// <summary>
        /// Gets the set of properties used during component registration.
        /// </summary>
        /// <value>
        /// An <see cref="IDictionary{TKey, TValue}"/> that can be used to share
        /// context across registrations.
        /// </value>
        public IDictionary<string, object?> Properties { get; }

        /// <summary>
        /// Gets the registered components.
        /// </summary>
        public IEnumerable<IComponentRegistration> Registrations => _registeredServicesTracker.Registrations;

        /// <summary>
        /// Gets the registration sources that are used by the registry.
        /// </summary>
        public IEnumerable<IRegistrationSource> Sources => _registeredServicesTracker.Sources;

        /// <summary>
        /// Gets a value indicating whether the registry contains its own components.
        /// True if the registry contains its own components; false if it is forwarding
        /// registrations from another external registry.
        /// </summary>
        /// <remarks>This property is used when walking up the scope tree looking for
        /// registrations for a new customized scope.</remarks>
        public bool HasLocalComponents => true;

        /// <summary>
        /// Attempts to find a default registration for the specified service.
        /// </summary>
        /// <param name="service">The service to look up.</param>
        /// <param name="registration">The default registration for the service.</param>
        /// <returns>True if a registration exists.</returns>
<<<<<<< HEAD
        public bool TryGetRegistration(Service service, out IComponentRegistration registration)
            => _registeredServicesTracker.TryGetRegistration(service, out registration);
=======
        public bool TryGetRegistration(Service service, [NotNullWhen(returnValue: true)] out IComponentRegistration? registration)
        {
            if (service == null) throw new ArgumentNullException(nameof(service));

            var info = GetInitializedServiceInfoOrDefault(service);
            if (info != null && info.TryGetRegistration(out registration))
                return true;

            lock (_synchRoot)
            {
                info = GetInitializedServiceInfo(service);
                return info.TryGetRegistration(out registration);
            }
        }
>>>>>>> d82bea50

        /// <summary>
        /// Determines whether the specified service is registered.
        /// </summary>
        /// <param name="service">The service to test.</param>
        /// <returns>True if the service is registered.</returns>
        public bool IsRegistered(Service service) => _registeredServicesTracker.IsRegistered(service);

        /// <summary>
        /// Selects from the available registrations after ensuring that any
        /// dynamic registration sources that may provide <paramref name="service"/>
        /// have been invoked.
        /// </summary>
        /// <param name="service">The service for which registrations are sought.</param>
        /// <returns>Registrations supporting <paramref name="service"/>.</returns>
        public IEnumerable<IComponentRegistration> RegistrationsFor(Service service)
            => _registeredServicesTracker.RegistrationsFor(service);

        /// <inheritdoc />
        public IReadOnlyList<IComponentRegistration> DecoratorsFor(IServiceWithType service)
<<<<<<< HEAD
            => _registeredServicesTracker.DecoratorsFor(service);
=======
        {
            if (service == null) throw new ArgumentNullException(nameof(service));

            return _decorators.GetOrAdd(service, s =>
                RegistrationsFor(new DecoratorService(s.ServiceType))
                    .Where(r => !r.IsAdapterForIndividualComponent)
                    .OrderBy(r => r.GetRegistrationOrder())
                    .ToArray());
        }

        /// <summary>
        /// Fired whenever a component is registered - either explicitly or via a
        /// <see cref="IRegistrationSource"/>.
        /// </summary>
        public event EventHandler<ComponentRegisteredEventArgs> Registered
        {
            add
            {
                lock (_synchRoot)
                {
                    Properties[MetadataKeys.RegisteredPropertyKey] = GetRegistered() + value;
                }
            }

            remove
            {
                lock (_synchRoot)
                {
                    Properties[MetadataKeys.RegisteredPropertyKey] = GetRegistered() - value;
                }
            }
        }

        /// <summary>
        /// Add a registration source that will provide registrations on-the-fly.
        /// </summary>
        /// <param name="source">The source to register.</param>
        public void AddRegistrationSource(IRegistrationSource source)
        {
            if (source == null) throw new ArgumentNullException(nameof(source));

            lock (_synchRoot)
            {
                _dynamicRegistrationSources.Insert(0, source);
                foreach (var serviceRegistrationInfo in _serviceInfo)
                    serviceRegistrationInfo.Value.Include(source);

                var handler = RegistrationSourceAdded;
                handler?.Invoke(this, new RegistrationSourceAddedEventArgs(this, source));
            }
        }

        /// <summary>
        /// Gets the registration sources that are used by the registry.
        /// </summary>
        public IEnumerable<IRegistrationSource> Sources
        {
            get
            {
                lock (_synchRoot)
                {
                    return _dynamicRegistrationSources;
                }
            }
        }

        /// <summary>
        /// Gets a value indicating whether the registry contains its own components.
        /// True if the registry contains its own components; false if it is forwarding
        /// registrations from another external registry.
        /// </summary>
        /// <remarks>This property is used when walking up the scope tree looking for
        /// registrations for a new customised scope.</remarks>
        public bool HasLocalComponents => true;
>>>>>>> d82bea50

        /// <summary>
        /// Releases unmanaged and - optionally - managed resources.
        /// </summary>
<<<<<<< HEAD
        /// <param name="disposing"><c>true</c> to release both managed and unmanaged resources; <c>false</c> to release only unmanaged resources.</param>
        protected override void Dispose(bool disposing)
        {
            _registeredServicesTracker.Dispose();
=======
        public event EventHandler<RegistrationSourceAddedEventArgs>? RegistrationSourceAdded;

        private ServiceRegistrationInfo GetInitializedServiceInfo(Service service)
        {
            var info = GetServiceInfo(service);
            if (info.IsInitialized)
                return info;

            if (!info.IsInitializing)
                info.BeginInitialization(_dynamicRegistrationSources);

            while (info.HasSourcesToQuery)
            {
                var next = info.DequeueNextSource();
                foreach (var provided in next.RegistrationsFor(service, RegistrationsFor))
                {
                    // This ensures that multiple services provided by the same
                    // component share a single component (we don't re-query for them)
                    foreach (var additionalService in provided.Services)
                    {
                        var additionalInfo = GetServiceInfo(additionalService);
                        if (additionalInfo.IsInitialized || additionalInfo == info) continue;

                        if (!additionalInfo.IsInitializing)
                            additionalInfo.BeginInitialization(_dynamicRegistrationSources.Where(src => src != next));
                        else
                            additionalInfo.SkipSource(next);
                    }

                    AddRegistration(provided, true, true);
                }
            }

            info.CompleteInitialization();
            return info;
        }

        [MethodImpl(MethodImplOptions.AggressiveInlining)]
        private ServiceRegistrationInfo GetServiceInfo(Service service)
        {
            if (_serviceInfo.TryGetValue(service, out var existing))
                return existing;

            var info = new ServiceRegistrationInfo(service);
            _serviceInfo.TryAdd(service, info);
            return info;
        }

        [MethodImpl(MethodImplOptions.AggressiveInlining)]
        private ServiceRegistrationInfo? GetInitializedServiceInfoOrDefault(Service service)
        {
            if (_serviceInfo.TryGetValue(service, out var existing) && existing.IsInitialized)
                return existing;

            return null;
        }

        [MethodImpl(MethodImplOptions.AggressiveInlining)]
        private EventHandler<ComponentRegisteredEventArgs>? GetRegistered()
        {
            if (Properties.TryGetValue(MetadataKeys.RegisteredPropertyKey, out var registered))
                return (EventHandler<ComponentRegisteredEventArgs>?)registered;
>>>>>>> d82bea50

            base.Dispose(disposing);
        }
    }
}<|MERGE_RESOLUTION|>--- conflicted
+++ resolved
@@ -24,16 +24,6 @@
 // OTHER DEALINGS IN THE SOFTWARE.
 
 using System.Collections.Generic;
-<<<<<<< HEAD
-=======
-using System.Diagnostics;
-using System.Diagnostics.CodeAnalysis;
-using System.Globalization;
-using System.Linq;
-using System.Runtime.CompilerServices;
-using Autofac.Builder;
-using Autofac.Features.Decorators;
->>>>>>> d82bea50
 using Autofac.Util;
 
 namespace Autofac.Core.Registration
@@ -50,51 +40,14 @@
     /// </remarks>
     internal class ComponentRegistry : Disposable, IComponentRegistry
     {
-<<<<<<< HEAD
         private readonly IRegisteredServicesTracker _registeredServicesTracker;
-=======
-        /// <summary>
-        /// Protects instance variables from concurrent access.
-        /// </summary>
-        private readonly object _synchRoot = new object();
-
-        /// <summary>
-        /// External registration sources.
-        /// </summary>
-        private readonly List<IRegistrationSource> _dynamicRegistrationSources = new List<IRegistrationSource>();
-
-        /// <summary>
-        /// All registrations.
-        /// </summary>
-        private readonly List<IComponentRegistration> _registrations = new List<IComponentRegistration>();
-
-        /// <summary>
-        /// Keeps track of the status of registered services.
-        /// </summary>
-        private readonly ConcurrentDictionary<Service, ServiceRegistrationInfo> _serviceInfo = new ConcurrentDictionary<Service, ServiceRegistrationInfo>();
-
-        private readonly ConcurrentDictionary<IServiceWithType, IReadOnlyList<IComponentRegistration>> _decorators
-            = new ConcurrentDictionary<IServiceWithType, IReadOnlyList<IComponentRegistration>>();
-
-        /// <summary>
-        /// Initializes a new instance of the <see cref="ComponentRegistry"/> class.
-        /// </summary>
-        public ComponentRegistry()
-            : this(new Dictionary<string, object?>())
-        {
-        }
->>>>>>> d82bea50
 
         /// <summary>
         /// Initializes a new instance of the <see cref="ComponentRegistry"/> class.
         /// </summary>
         /// <param name="registeredServicesTracker">The tracker for the registered services.</param>
         /// <param name="properties">The properties used during component registration.</param>
-<<<<<<< HEAD
-        internal ComponentRegistry(IRegisteredServicesTracker registeredServicesTracker, IDictionary<string, object> properties)
-=======
-        internal ComponentRegistry(IDictionary<string, object?> properties)
->>>>>>> d82bea50
+        internal ComponentRegistry(IRegisteredServicesTracker registeredServicesTracker, IDictionary<string, object?> properties)
         {
             Properties = properties;
             _registeredServicesTracker = registeredServicesTracker;
@@ -134,25 +87,8 @@
         /// <param name="service">The service to look up.</param>
         /// <param name="registration">The default registration for the service.</param>
         /// <returns>True if a registration exists.</returns>
-<<<<<<< HEAD
         public bool TryGetRegistration(Service service, out IComponentRegistration registration)
             => _registeredServicesTracker.TryGetRegistration(service, out registration);
-=======
-        public bool TryGetRegistration(Service service, [NotNullWhen(returnValue: true)] out IComponentRegistration? registration)
-        {
-            if (service == null) throw new ArgumentNullException(nameof(service));
-
-            var info = GetInitializedServiceInfoOrDefault(service);
-            if (info != null && info.TryGetRegistration(out registration))
-                return true;
-
-            lock (_synchRoot)
-            {
-                info = GetInitializedServiceInfo(service);
-                return info.TryGetRegistration(out registration);
-            }
-        }
->>>>>>> d82bea50
 
         /// <summary>
         /// Determines whether the specified service is registered.
@@ -173,157 +109,15 @@
 
         /// <inheritdoc />
         public IReadOnlyList<IComponentRegistration> DecoratorsFor(IServiceWithType service)
-<<<<<<< HEAD
             => _registeredServicesTracker.DecoratorsFor(service);
-=======
-        {
-            if (service == null) throw new ArgumentNullException(nameof(service));
-
-            return _decorators.GetOrAdd(service, s =>
-                RegistrationsFor(new DecoratorService(s.ServiceType))
-                    .Where(r => !r.IsAdapterForIndividualComponent)
-                    .OrderBy(r => r.GetRegistrationOrder())
-                    .ToArray());
-        }
-
-        /// <summary>
-        /// Fired whenever a component is registered - either explicitly or via a
-        /// <see cref="IRegistrationSource"/>.
-        /// </summary>
-        public event EventHandler<ComponentRegisteredEventArgs> Registered
-        {
-            add
-            {
-                lock (_synchRoot)
-                {
-                    Properties[MetadataKeys.RegisteredPropertyKey] = GetRegistered() + value;
-                }
-            }
-
-            remove
-            {
-                lock (_synchRoot)
-                {
-                    Properties[MetadataKeys.RegisteredPropertyKey] = GetRegistered() - value;
-                }
-            }
-        }
-
-        /// <summary>
-        /// Add a registration source that will provide registrations on-the-fly.
-        /// </summary>
-        /// <param name="source">The source to register.</param>
-        public void AddRegistrationSource(IRegistrationSource source)
-        {
-            if (source == null) throw new ArgumentNullException(nameof(source));
-
-            lock (_synchRoot)
-            {
-                _dynamicRegistrationSources.Insert(0, source);
-                foreach (var serviceRegistrationInfo in _serviceInfo)
-                    serviceRegistrationInfo.Value.Include(source);
-
-                var handler = RegistrationSourceAdded;
-                handler?.Invoke(this, new RegistrationSourceAddedEventArgs(this, source));
-            }
-        }
-
-        /// <summary>
-        /// Gets the registration sources that are used by the registry.
-        /// </summary>
-        public IEnumerable<IRegistrationSource> Sources
-        {
-            get
-            {
-                lock (_synchRoot)
-                {
-                    return _dynamicRegistrationSources;
-                }
-            }
-        }
-
-        /// <summary>
-        /// Gets a value indicating whether the registry contains its own components.
-        /// True if the registry contains its own components; false if it is forwarding
-        /// registrations from another external registry.
-        /// </summary>
-        /// <remarks>This property is used when walking up the scope tree looking for
-        /// registrations for a new customised scope.</remarks>
-        public bool HasLocalComponents => true;
->>>>>>> d82bea50
 
         /// <summary>
         /// Releases unmanaged and - optionally - managed resources.
         /// </summary>
-<<<<<<< HEAD
         /// <param name="disposing"><c>true</c> to release both managed and unmanaged resources; <c>false</c> to release only unmanaged resources.</param>
         protected override void Dispose(bool disposing)
         {
             _registeredServicesTracker.Dispose();
-=======
-        public event EventHandler<RegistrationSourceAddedEventArgs>? RegistrationSourceAdded;
-
-        private ServiceRegistrationInfo GetInitializedServiceInfo(Service service)
-        {
-            var info = GetServiceInfo(service);
-            if (info.IsInitialized)
-                return info;
-
-            if (!info.IsInitializing)
-                info.BeginInitialization(_dynamicRegistrationSources);
-
-            while (info.HasSourcesToQuery)
-            {
-                var next = info.DequeueNextSource();
-                foreach (var provided in next.RegistrationsFor(service, RegistrationsFor))
-                {
-                    // This ensures that multiple services provided by the same
-                    // component share a single component (we don't re-query for them)
-                    foreach (var additionalService in provided.Services)
-                    {
-                        var additionalInfo = GetServiceInfo(additionalService);
-                        if (additionalInfo.IsInitialized || additionalInfo == info) continue;
-
-                        if (!additionalInfo.IsInitializing)
-                            additionalInfo.BeginInitialization(_dynamicRegistrationSources.Where(src => src != next));
-                        else
-                            additionalInfo.SkipSource(next);
-                    }
-
-                    AddRegistration(provided, true, true);
-                }
-            }
-
-            info.CompleteInitialization();
-            return info;
-        }
-
-        [MethodImpl(MethodImplOptions.AggressiveInlining)]
-        private ServiceRegistrationInfo GetServiceInfo(Service service)
-        {
-            if (_serviceInfo.TryGetValue(service, out var existing))
-                return existing;
-
-            var info = new ServiceRegistrationInfo(service);
-            _serviceInfo.TryAdd(service, info);
-            return info;
-        }
-
-        [MethodImpl(MethodImplOptions.AggressiveInlining)]
-        private ServiceRegistrationInfo? GetInitializedServiceInfoOrDefault(Service service)
-        {
-            if (_serviceInfo.TryGetValue(service, out var existing) && existing.IsInitialized)
-                return existing;
-
-            return null;
-        }
-
-        [MethodImpl(MethodImplOptions.AggressiveInlining)]
-        private EventHandler<ComponentRegisteredEventArgs>? GetRegistered()
-        {
-            if (Properties.TryGetValue(MetadataKeys.RegisteredPropertyKey, out var registered))
-                return (EventHandler<ComponentRegisteredEventArgs>?)registered;
->>>>>>> d82bea50
 
             base.Dispose(disposing);
         }
